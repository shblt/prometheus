--- conflicted
+++ resolved
@@ -725,154 +725,11 @@
 	}
 	if hs.err != nil {
 		p.dirty = true
-<<<<<<< HEAD
-		return sm, 0, nil
-	}
-
-	for ; numSeries > 0; numSeries-- {
-		seriesFlags, err := r.ReadByte()
-		if err != nil {
-			log.Warn("Could not read series flags:", err)
-			p.dirty = true
-			return sm, chunksToPersist, nil
-		}
-		headChunkPersisted := seriesFlags&flagHeadChunkPersisted != 0
-		fp, err := codable.DecodeUint64(r)
-		if err != nil {
-			log.Warn("Could not decode fingerprint:", err)
-			p.dirty = true
-			return sm, chunksToPersist, nil
-		}
-		var metric codable.Metric
-		if err := metric.UnmarshalFromReader(r); err != nil {
-			log.Warn("Could not decode metric:", err)
-			p.dirty = true
-			return sm, chunksToPersist, nil
-		}
-		var persistWatermark int64
-		var modTime time.Time
-		if version != headsFormatLegacyVersion {
-			// persistWatermark only present in v2.
-			persistWatermark, err = binary.ReadVarint(r)
-			if err != nil {
-				log.Warn("Could not decode persist watermark:", err)
-				p.dirty = true
-				return sm, chunksToPersist, nil
-			}
-			modTimeNano, err := binary.ReadVarint(r)
-			if err != nil {
-				log.Warn("Could not decode modification time:", err)
-				p.dirty = true
-				return sm, chunksToPersist, nil
-			}
-			if modTimeNano != -1 {
-				modTime = time.Unix(0, modTimeNano)
-			}
-		}
-		chunkDescsOffset, err := binary.ReadVarint(r)
-		if err != nil {
-			log.Warn("Could not decode chunk descriptor offset:", err)
-			p.dirty = true
-			return sm, chunksToPersist, nil
-		}
-		savedFirstTime, err := binary.ReadVarint(r)
-		if err != nil {
-			log.Warn("Could not decode saved first time:", err)
-			p.dirty = true
-			return sm, chunksToPersist, nil
-		}
-		numChunkDescs, err := binary.ReadVarint(r)
-		if err != nil {
-			log.Warn("Could not decode number of chunk descriptors:", err)
-			p.dirty = true
-			return sm, chunksToPersist, nil
-		}
-		chunkDescs := make([]*chunkDesc, numChunkDescs)
-		if version == headsFormatLegacyVersion {
-			if headChunkPersisted {
-				persistWatermark = numChunkDescs
-			} else {
-				persistWatermark = numChunkDescs - 1
-			}
-		}
-
-		headChunkClosed := true // Initial assumption.
-		for i := int64(0); i < numChunkDescs; i++ {
-			if i < persistWatermark {
-				firstTime, err := binary.ReadVarint(r)
-				if err != nil {
-					log.Warn("Could not decode first time:", err)
-					p.dirty = true
-					return sm, chunksToPersist, nil
-				}
-				lastTime, err := binary.ReadVarint(r)
-				if err != nil {
-					log.Warn("Could not decode last time:", err)
-					p.dirty = true
-					return sm, chunksToPersist, nil
-				}
-				chunkDescs[i] = &chunkDesc{
-					chunkFirstTime: model.Time(firstTime),
-					chunkLastTime:  model.Time(lastTime),
-				}
-				chunkDescsTotal++
-			} else {
-				// Non-persisted chunk.
-				// If there are non-persisted chunks at all, we consider
-				// the head chunk not to be closed yet.
-				headChunkClosed = false
-				encoding, err := r.ReadByte()
-				if err != nil {
-					log.Warn("Could not decode chunk type:", err)
-					p.dirty = true
-					return sm, chunksToPersist, nil
-				}
-				chunk, err := newChunkForEncoding(chunkEncoding(encoding))
-				if err != nil {
-					log.Warn("Problem with chunk encoding:", err)
-					p.dirty = true
-					return sm, chunksToPersist, nil
-				}
-				if err := chunk.unmarshal(r); err != nil {
-					log.Warn("Could not decode chunk:", err)
-					p.dirty = true
-					return sm, chunksToPersist, nil
-				}
-				cd := newChunkDesc(chunk, chunk.firstTime())
-				if i < numChunkDescs-1 {
-					// This is NOT the head chunk. So it's a chunk
-					// to be persisted, and we need to populate lastTime.
-					chunksToPersist++
-					cd.maybePopulateLastTime()
-				}
-				chunkDescs[i] = cd
-			}
-		}
-
-		lt, err := chunkDescs[len(chunkDescs)-1].lastTime()
-		if err != nil {
-			log.Warn("Could not determine last time of head chunk:", err)
-			p.dirty = true
-			return sm, chunksToPersist, nil
-		}
-
-		fingerprintToSeries[model.Fingerprint(fp)] = &memorySeries{
-			metric:           model.Metric(metric),
-			chunkDescs:       chunkDescs,
-			persistWatermark: int(persistWatermark),
-			modTime:          modTime,
-			chunkDescsOffset: int(chunkDescsOffset),
-			savedFirstTime:   model.Time(savedFirstTime),
-			lastTime:         lt,
-			headChunkClosed:  headChunkClosed,
-		}
-=======
 		log.
 			With("file", p.headsFileName()).
 			With("error", hs.err).
 			Error("Error reading heads file.")
 		return sm, 0, hs.err
->>>>>>> 1bd4c92e
 	}
 	return sm, hs.chunksToPersistTotal, nil
 }
